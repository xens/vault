package vault

import (
	"fmt"
	"strings"

	"github.com/hashicorp/go-multierror"
	"github.com/hashicorp/hcl"
	"github.com/hashicorp/hcl/hcl/ast"
)

const (
	DenyCapability   = "deny"
	CreateCapability = "create"
	ReadCapability   = "read"
	UpdateCapability = "update"
	DeleteCapability = "delete"
	ListCapability   = "list"
	SudoCapability   = "sudo"
	RootCapability   = "root"

	// Backwards compatibility
	OldDenyPathPolicy  = "deny"
	OldReadPathPolicy  = "read"
	OldWritePathPolicy = "write"
	OldSudoPathPolicy  = "sudo"
)

const (
	DenyCapabilityInt uint32 = 1 << iota
	CreateCapabilityInt
	ReadCapabilityInt
	UpdateCapabilityInt
	DeleteCapabilityInt
	ListCapabilityInt
	SudoCapabilityInt
)

var (
	cap2Int = map[string]uint32{
		DenyCapability:   DenyCapabilityInt,
		CreateCapability: CreateCapabilityInt,
		ReadCapability:   ReadCapabilityInt,
		UpdateCapability: UpdateCapabilityInt,
		DeleteCapability: DeleteCapabilityInt,
		ListCapability:   ListCapabilityInt,
		SudoCapability:   SudoCapabilityInt,
	}
)

// Policy is used to represent the policy specified by
// an ACL configuration.
type Policy struct {
	Name  string              `hcl:"name"`
	Paths []*PathCapabilities `hcl:"-"`
	Raw   string
}

/*
 */
// PathCapabilities represents a policy for a path in the namespace.
type PathCapabilities struct {
	Prefix       string
	Policy       string
	Capabilities []string
	Permissions  *Permissions
	Glob         bool
}

type Permissions struct {
	CapabilitiesBitmap uint32
<<<<<<< HEAD
	AllowedParameters  map[string][]string
	DeniedParameters   map[string][]string
=======
	AllowedParameters  map[string]struct{}
	DeniedParameters   map[string]struct{}
>>>>>>> e9b5155d
}

// Parse is used to parse the specified ACL rules into an
// intermediary set of policies, before being compiled into
// the ACL
func Parse(rules string) (*Policy, error) {
	// Parse the rules
	root, err := hcl.Parse(rules)
	if err != nil {
		return nil, fmt.Errorf("Failed to parse policy: %s", err)
	}

	// Top-level item should be the object list
	list, ok := root.Node.(*ast.ObjectList)
	if !ok {
		return nil, fmt.Errorf("Failed to parse policy: does not contain a root object")
	}

	// Check for invalid top-level keys
	valid := []string{
		"name",
		"path",
	}
	if err := checkHCLKeys(list, valid); err != nil {
		return nil, fmt.Errorf("Failed to parse policy: %s", err)
	}

	// Create the initial policy and store the raw text of the rules
	var p Policy
	p.Raw = rules
	if err := hcl.DecodeObject(&p, list); err != nil {
		return nil, fmt.Errorf("Failed to parse policy: %s", err)
	}

	if o := list.Filter("path"); len(o.Items) > 0 {
		if err := parsePaths(&p, o); err != nil {
			return nil, fmt.Errorf("Failed to parse policy: %s", err)
		}
	}

	return &p, nil
}

func parsePaths(result *Policy, list *ast.ObjectList) error {
	// specifically how can we access the key value pairs for
	// permissions
	paths := make([]*PathCapabilities, 0, len(list.Items))
	for _, item := range list.Items {
		key := "path"
		if len(item.Keys) > 0 {
			key = item.Keys[0].Token.Value().(string) // "secret/foo"
		}
		valid := []string{
			"policy",
			"capabilities",
			"permissions", // added here to validate
		}
		if err := checkHCLKeys(item.Val, valid); err != nil {
			return multierror.Prefix(err, fmt.Sprintf("path %q:", key))
		}

		var pc PathCapabilities

		// allocate memory so that DecodeObject can initialize the Permissions struct
		pc.Permissions = new(Permissions)

		pc.Prefix = key
		if err := hcl.DecodeObject(&pc, item.Val); err != nil {
			return multierror.Prefix(err, fmt.Sprintf("path %q:", key))
		}

		// Strip a leading '/' as paths in Vault start after the / in the API path
		if len(pc.Prefix) > 0 && pc.Prefix[0] == '/' {
			pc.Prefix = pc.Prefix[1:]
		}

		// Strip the glob character if found
		if strings.HasSuffix(pc.Prefix, "*") {
			pc.Prefix = strings.TrimSuffix(pc.Prefix, "*")
			pc.Glob = true
		}

		// Map old-style policies into capabilities
		if len(pc.Policy) > 0 {
			switch pc.Policy {
			case OldDenyPathPolicy:
				pc.Capabilities = []string{DenyCapability}
			case OldReadPathPolicy:
				pc.Capabilities = append(pc.Capabilities, []string{ReadCapability, ListCapability}...)
			case OldWritePathPolicy:
				pc.Capabilities = append(pc.Capabilities, []string{CreateCapability, ReadCapability, UpdateCapability, DeleteCapability, ListCapability}...)
			case OldSudoPathPolicy:
				pc.Capabilities = append(pc.Capabilities, []string{CreateCapability, ReadCapability, UpdateCapability, DeleteCapability, ListCapability, SudoCapability}...)
			default:
				return fmt.Errorf("path %q: invalid policy '%s'", key, pc.Policy)
			}
		}

		// Initialize the map
		pc.Permissions.CapabilitiesBitmap = 0
		for _, cap := range pc.Capabilities {
			switch cap {
			// If it's deny, don't include any other capability
			case DenyCapability:
				pc.Capabilities = []string{DenyCapability}
				pc.Permissions.CapabilitiesBitmap = DenyCapabilityInt
				goto PathFinished
			case CreateCapability, ReadCapability, UpdateCapability, DeleteCapability, ListCapability, SudoCapability:
				pc.Permissions.CapabilitiesBitmap |= cap2Int[cap]
			default:
				return fmt.Errorf("path %q: invalid capability '%s'", key, cap)
			}
		}
		fmt.Println(pc.Permissions)

	PathFinished:

		paths = append(paths, &pc)
	}

	result.Paths = paths
	return nil
}

func checkHCLKeys(node ast.Node, valid []string) error {
	var list *ast.ObjectList
	switch n := node.(type) {
	case *ast.ObjectList:
		list = n
	case *ast.ObjectType:
		list = n.List
	default:
		return fmt.Errorf("cannot check HCL keys of type %T", n)
	}

	validMap := make(map[string]struct{}, len(valid))
	for _, v := range valid {
		validMap[v] = struct{}{}
	}

	var result error
	for _, item := range list.Items {
		key := item.Keys[0].Token.Value().(string)
		if _, ok := validMap[key]; !ok {
			result = multierror.Append(result, fmt.Errorf(
				"invalid key '%s' on line %d", key, item.Assign.Line))
		}
	}

	return result
}<|MERGE_RESOLUTION|>--- conflicted
+++ resolved
@@ -69,13 +69,8 @@
 
 type Permissions struct {
 	CapabilitiesBitmap uint32
-<<<<<<< HEAD
-	AllowedParameters  map[string][]string
-	DeniedParameters   map[string][]string
-=======
 	AllowedParameters  map[string]struct{}
 	DeniedParameters   map[string]struct{}
->>>>>>> e9b5155d
 }
 
 // Parse is used to parse the specified ACL rules into an
@@ -189,7 +184,6 @@
 				return fmt.Errorf("path %q: invalid capability '%s'", key, cap)
 			}
 		}
-		fmt.Println(pc.Permissions)
 
 	PathFinished:
 
