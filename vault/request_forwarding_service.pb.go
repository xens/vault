// Code generated by protoc-gen-go. DO NOT EDIT.
// source: vault/request_forwarding_service.proto

package vault

import (
	fmt "fmt"
	proto "github.com/golang/protobuf/proto"
	forwarding "github.com/hashicorp/vault/helper/forwarding"
<<<<<<< HEAD
=======
	grpc "google.golang.org/grpc"
	codes "google.golang.org/grpc/codes"
	status "google.golang.org/grpc/status"
>>>>>>> 9c68bf2a
	math "math"
)

import (
	context "golang.org/x/net/context"
	grpc "google.golang.org/grpc"
)

// Reference imports to suppress errors if they are not otherwise used.
var _ = proto.Marshal
var _ = fmt.Errorf
var _ = math.Inf

// This is a compile-time assertion to ensure that this generated file
// is compatible with the proto package it is being compiled against.
// A compilation error at this line likely means your copy of the
// proto package needs to be updated.
const _ = proto.ProtoPackageIsVersion2 // please upgrade the proto package

type EchoRequest struct {
	Message string `protobuf:"bytes,1,opt,name=message,proto3" json:"message,omitempty"`
	// ClusterAddr is used to send up a standby node's address to the active
	// node upon heartbeat
	ClusterAddr string `protobuf:"bytes,2,opt,name=cluster_addr,json=clusterAddr,proto3" json:"cluster_addr,omitempty"`
	// ClusterAddrs is used to send up a list of cluster addresses to a dr
	// primary from a dr secondary
	ClusterAddrs         []string `protobuf:"bytes,3,rep,name=cluster_addrs,json=clusterAddrs,proto3" json:"cluster_addrs,omitempty"`
	RaftAppliedIndex     uint64   `protobuf:"varint,4,opt,name=raft_applied_index,json=raftAppliedIndex,proto3" json:"raft_applied_index,omitempty"`
	RaftNodeID           string   `protobuf:"bytes,5,opt,name=raft_node_id,json=raftNodeId,proto3" json:"raft_node_id,omitempty"`
	XXX_NoUnkeyedLiteral struct{} `json:"-"`
	XXX_unrecognized     []byte   `json:"-"`
	XXX_sizecache        int32    `json:"-"`
}

func (m *EchoRequest) Reset()         { *m = EchoRequest{} }
func (m *EchoRequest) String() string { return proto.CompactTextString(m) }
func (*EchoRequest) ProtoMessage()    {}
func (*EchoRequest) Descriptor() ([]byte, []int) {
	return fileDescriptor_f5f7512e4ab7b58a, []int{0}
}

func (m *EchoRequest) XXX_Unmarshal(b []byte) error {
	return xxx_messageInfo_EchoRequest.Unmarshal(m, b)
}
func (m *EchoRequest) XXX_Marshal(b []byte, deterministic bool) ([]byte, error) {
	return xxx_messageInfo_EchoRequest.Marshal(b, m, deterministic)
}
func (m *EchoRequest) XXX_Merge(src proto.Message) {
	xxx_messageInfo_EchoRequest.Merge(m, src)
}
func (m *EchoRequest) XXX_Size() int {
	return xxx_messageInfo_EchoRequest.Size(m)
}
func (m *EchoRequest) XXX_DiscardUnknown() {
	xxx_messageInfo_EchoRequest.DiscardUnknown(m)
}

var xxx_messageInfo_EchoRequest proto.InternalMessageInfo

func (m *EchoRequest) GetMessage() string {
	if m != nil {
		return m.Message
	}
	return ""
}

func (m *EchoRequest) GetClusterAddr() string {
	if m != nil {
		return m.ClusterAddr
	}
	return ""
}

func (m *EchoRequest) GetClusterAddrs() []string {
	if m != nil {
		return m.ClusterAddrs
	}
	return nil
}

func (m *EchoRequest) GetRaftAppliedIndex() uint64 {
	if m != nil {
		return m.RaftAppliedIndex
	}
	return 0
}

func (m *EchoRequest) GetRaftNodeID() string {
	if m != nil {
		return m.RaftNodeID
	}
	return ""
}

type EchoReply struct {
	Message              string   `protobuf:"bytes,1,opt,name=message,proto3" json:"message,omitempty"`
	ClusterAddrs         []string `protobuf:"bytes,2,rep,name=cluster_addrs,json=clusterAddrs,proto3" json:"cluster_addrs,omitempty"`
	ReplicationState     uint32   `protobuf:"varint,3,opt,name=replication_state,json=replicationState,proto3" json:"replication_state,omitempty"`
	RaftAppliedIndex     uint64   `protobuf:"varint,4,opt,name=raft_applied_index,json=raftAppliedIndex,proto3" json:"raft_applied_index,omitempty"`
	RaftNodeID           string   `protobuf:"bytes,5,opt,name=raft_node_id,json=raftNodeId,proto3" json:"raft_node_id,omitempty"`
	XXX_NoUnkeyedLiteral struct{} `json:"-"`
	XXX_unrecognized     []byte   `json:"-"`
	XXX_sizecache        int32    `json:"-"`
}

func (m *EchoReply) Reset()         { *m = EchoReply{} }
func (m *EchoReply) String() string { return proto.CompactTextString(m) }
func (*EchoReply) ProtoMessage()    {}
func (*EchoReply) Descriptor() ([]byte, []int) {
	return fileDescriptor_f5f7512e4ab7b58a, []int{1}
}

func (m *EchoReply) XXX_Unmarshal(b []byte) error {
	return xxx_messageInfo_EchoReply.Unmarshal(m, b)
}
func (m *EchoReply) XXX_Marshal(b []byte, deterministic bool) ([]byte, error) {
	return xxx_messageInfo_EchoReply.Marshal(b, m, deterministic)
}
func (m *EchoReply) XXX_Merge(src proto.Message) {
	xxx_messageInfo_EchoReply.Merge(m, src)
}
func (m *EchoReply) XXX_Size() int {
	return xxx_messageInfo_EchoReply.Size(m)
}
func (m *EchoReply) XXX_DiscardUnknown() {
	xxx_messageInfo_EchoReply.DiscardUnknown(m)
}

var xxx_messageInfo_EchoReply proto.InternalMessageInfo

func (m *EchoReply) GetMessage() string {
	if m != nil {
		return m.Message
	}
	return ""
}

func (m *EchoReply) GetClusterAddrs() []string {
	if m != nil {
		return m.ClusterAddrs
	}
	return nil
}

func (m *EchoReply) GetReplicationState() uint32 {
	if m != nil {
		return m.ReplicationState
	}
	return 0
}

func (m *EchoReply) GetRaftAppliedIndex() uint64 {
	if m != nil {
		return m.RaftAppliedIndex
	}
	return 0
}

func (m *EchoReply) GetRaftNodeID() string {
	if m != nil {
		return m.RaftNodeID
	}
	return ""
}

type ClientKey struct {
	Type                 string   `protobuf:"bytes,1,opt,name=type,proto3" json:"type,omitempty"`
	X                    []byte   `protobuf:"bytes,2,opt,name=x,proto3" json:"x,omitempty"`
	Y                    []byte   `protobuf:"bytes,3,opt,name=y,proto3" json:"y,omitempty"`
	D                    []byte   `protobuf:"bytes,4,opt,name=d,proto3" json:"d,omitempty"`
	XXX_NoUnkeyedLiteral struct{} `json:"-"`
	XXX_unrecognized     []byte   `json:"-"`
	XXX_sizecache        int32    `json:"-"`
}

func (m *ClientKey) Reset()         { *m = ClientKey{} }
func (m *ClientKey) String() string { return proto.CompactTextString(m) }
func (*ClientKey) ProtoMessage()    {}
func (*ClientKey) Descriptor() ([]byte, []int) {
	return fileDescriptor_f5f7512e4ab7b58a, []int{2}
}

func (m *ClientKey) XXX_Unmarshal(b []byte) error {
	return xxx_messageInfo_ClientKey.Unmarshal(m, b)
}
func (m *ClientKey) XXX_Marshal(b []byte, deterministic bool) ([]byte, error) {
	return xxx_messageInfo_ClientKey.Marshal(b, m, deterministic)
}
func (m *ClientKey) XXX_Merge(src proto.Message) {
	xxx_messageInfo_ClientKey.Merge(m, src)
}
func (m *ClientKey) XXX_Size() int {
	return xxx_messageInfo_ClientKey.Size(m)
}
func (m *ClientKey) XXX_DiscardUnknown() {
	xxx_messageInfo_ClientKey.DiscardUnknown(m)
}

var xxx_messageInfo_ClientKey proto.InternalMessageInfo

func (m *ClientKey) GetType() string {
	if m != nil {
		return m.Type
	}
	return ""
}

func (m *ClientKey) GetX() []byte {
	if m != nil {
		return m.X
	}
	return nil
}

func (m *ClientKey) GetY() []byte {
	if m != nil {
		return m.Y
	}
	return nil
}

func (m *ClientKey) GetD() []byte {
	if m != nil {
		return m.D
	}
	return nil
}

type PerfStandbyElectionInput struct {
	XXX_NoUnkeyedLiteral struct{} `json:"-"`
	XXX_unrecognized     []byte   `json:"-"`
	XXX_sizecache        int32    `json:"-"`
}

func (m *PerfStandbyElectionInput) Reset()         { *m = PerfStandbyElectionInput{} }
func (m *PerfStandbyElectionInput) String() string { return proto.CompactTextString(m) }
func (*PerfStandbyElectionInput) ProtoMessage()    {}
func (*PerfStandbyElectionInput) Descriptor() ([]byte, []int) {
	return fileDescriptor_f5f7512e4ab7b58a, []int{3}
}

func (m *PerfStandbyElectionInput) XXX_Unmarshal(b []byte) error {
	return xxx_messageInfo_PerfStandbyElectionInput.Unmarshal(m, b)
}
func (m *PerfStandbyElectionInput) XXX_Marshal(b []byte, deterministic bool) ([]byte, error) {
	return xxx_messageInfo_PerfStandbyElectionInput.Marshal(b, m, deterministic)
}
func (m *PerfStandbyElectionInput) XXX_Merge(src proto.Message) {
	xxx_messageInfo_PerfStandbyElectionInput.Merge(m, src)
}
func (m *PerfStandbyElectionInput) XXX_Size() int {
	return xxx_messageInfo_PerfStandbyElectionInput.Size(m)
}
func (m *PerfStandbyElectionInput) XXX_DiscardUnknown() {
	xxx_messageInfo_PerfStandbyElectionInput.DiscardUnknown(m)
}

var xxx_messageInfo_PerfStandbyElectionInput proto.InternalMessageInfo

type PerfStandbyElectionResponse struct {
	ID                   string     `protobuf:"bytes,1,opt,name=id,proto3" json:"id,omitempty"`
	ClusterID            string     `protobuf:"bytes,2,opt,name=cluster_id,json=clusterId,proto3" json:"cluster_id,omitempty"`
	PrimaryClusterAddr   string     `protobuf:"bytes,3,opt,name=primary_cluster_addr,json=primaryClusterAddr,proto3" json:"primary_cluster_addr,omitempty"`
	CaCert               []byte     `protobuf:"bytes,4,opt,name=ca_cert,json=caCert,proto3" json:"ca_cert,omitempty"`
	ClientCert           []byte     `protobuf:"bytes,5,opt,name=client_cert,json=clientCert,proto3" json:"client_cert,omitempty"`
	ClientKey            *ClientKey `protobuf:"bytes,6,opt,name=client_key,json=clientKey,proto3" json:"client_key,omitempty"`
	XXX_NoUnkeyedLiteral struct{}   `json:"-"`
	XXX_unrecognized     []byte     `json:"-"`
	XXX_sizecache        int32      `json:"-"`
}

func (m *PerfStandbyElectionResponse) Reset()         { *m = PerfStandbyElectionResponse{} }
func (m *PerfStandbyElectionResponse) String() string { return proto.CompactTextString(m) }
func (*PerfStandbyElectionResponse) ProtoMessage()    {}
func (*PerfStandbyElectionResponse) Descriptor() ([]byte, []int) {
	return fileDescriptor_f5f7512e4ab7b58a, []int{4}
}

func (m *PerfStandbyElectionResponse) XXX_Unmarshal(b []byte) error {
	return xxx_messageInfo_PerfStandbyElectionResponse.Unmarshal(m, b)
}
func (m *PerfStandbyElectionResponse) XXX_Marshal(b []byte, deterministic bool) ([]byte, error) {
	return xxx_messageInfo_PerfStandbyElectionResponse.Marshal(b, m, deterministic)
}
func (m *PerfStandbyElectionResponse) XXX_Merge(src proto.Message) {
	xxx_messageInfo_PerfStandbyElectionResponse.Merge(m, src)
}
func (m *PerfStandbyElectionResponse) XXX_Size() int {
	return xxx_messageInfo_PerfStandbyElectionResponse.Size(m)
}
func (m *PerfStandbyElectionResponse) XXX_DiscardUnknown() {
	xxx_messageInfo_PerfStandbyElectionResponse.DiscardUnknown(m)
}

var xxx_messageInfo_PerfStandbyElectionResponse proto.InternalMessageInfo

func (m *PerfStandbyElectionResponse) GetID() string {
	if m != nil {
		return m.ID
	}
	return ""
}

func (m *PerfStandbyElectionResponse) GetClusterID() string {
	if m != nil {
		return m.ClusterID
	}
	return ""
}

func (m *PerfStandbyElectionResponse) GetPrimaryClusterAddr() string {
	if m != nil {
		return m.PrimaryClusterAddr
	}
	return ""
}

func (m *PerfStandbyElectionResponse) GetCaCert() []byte {
	if m != nil {
		return m.CaCert
	}
	return nil
}

func (m *PerfStandbyElectionResponse) GetClientCert() []byte {
	if m != nil {
		return m.ClientCert
	}
	return nil
}

func (m *PerfStandbyElectionResponse) GetClientKey() *ClientKey {
	if m != nil {
		return m.ClientKey
	}
	return nil
}

func init() {
	proto.RegisterType((*EchoRequest)(nil), "vault.EchoRequest")
	proto.RegisterType((*EchoReply)(nil), "vault.EchoReply")
	proto.RegisterType((*ClientKey)(nil), "vault.ClientKey")
	proto.RegisterType((*PerfStandbyElectionInput)(nil), "vault.PerfStandbyElectionInput")
	proto.RegisterType((*PerfStandbyElectionResponse)(nil), "vault.PerfStandbyElectionResponse")
}

// Reference imports to suppress errors if they are not otherwise used.
var _ context.Context
var _ grpc.ClientConn

// This is a compile-time assertion to ensure that this generated file
// is compatible with the grpc package it is being compiled against.
const _ = grpc.SupportPackageIsVersion4

// RequestForwardingClient is the client API for RequestForwarding service.
//
// For semantics around ctx use and closing/ending streaming RPCs, please refer to https://godoc.org/google.golang.org/grpc#ClientConn.NewStream.
type RequestForwardingClient interface {
	ForwardRequest(ctx context.Context, in *forwarding.Request, opts ...grpc.CallOption) (*forwarding.Response, error)
	Echo(ctx context.Context, in *EchoRequest, opts ...grpc.CallOption) (*EchoReply, error)
	PerformanceStandbyElectionRequest(ctx context.Context, in *PerfStandbyElectionInput, opts ...grpc.CallOption) (RequestForwarding_PerformanceStandbyElectionRequestClient, error)
}

type requestForwardingClient struct {
	cc *grpc.ClientConn
}

func NewRequestForwardingClient(cc *grpc.ClientConn) RequestForwardingClient {
	return &requestForwardingClient{cc}
}

func (c *requestForwardingClient) ForwardRequest(ctx context.Context, in *forwarding.Request, opts ...grpc.CallOption) (*forwarding.Response, error) {
	out := new(forwarding.Response)
	err := c.cc.Invoke(ctx, "/vault.RequestForwarding/ForwardRequest", in, out, opts...)
	if err != nil {
		return nil, err
	}
	return out, nil
}

func (c *requestForwardingClient) Echo(ctx context.Context, in *EchoRequest, opts ...grpc.CallOption) (*EchoReply, error) {
	out := new(EchoReply)
	err := c.cc.Invoke(ctx, "/vault.RequestForwarding/Echo", in, out, opts...)
	if err != nil {
		return nil, err
	}
	return out, nil
}

func (c *requestForwardingClient) PerformanceStandbyElectionRequest(ctx context.Context, in *PerfStandbyElectionInput, opts ...grpc.CallOption) (RequestForwarding_PerformanceStandbyElectionRequestClient, error) {
	stream, err := c.cc.NewStream(ctx, &_RequestForwarding_serviceDesc.Streams[0], "/vault.RequestForwarding/PerformanceStandbyElectionRequest", opts...)
	if err != nil {
		return nil, err
	}
	x := &requestForwardingPerformanceStandbyElectionRequestClient{stream}
	if err := x.ClientStream.SendMsg(in); err != nil {
		return nil, err
	}
	if err := x.ClientStream.CloseSend(); err != nil {
		return nil, err
	}
	return x, nil
}

type RequestForwarding_PerformanceStandbyElectionRequestClient interface {
	Recv() (*PerfStandbyElectionResponse, error)
	grpc.ClientStream
}

type requestForwardingPerformanceStandbyElectionRequestClient struct {
	grpc.ClientStream
}

func (x *requestForwardingPerformanceStandbyElectionRequestClient) Recv() (*PerfStandbyElectionResponse, error) {
	m := new(PerfStandbyElectionResponse)
	if err := x.ClientStream.RecvMsg(m); err != nil {
		return nil, err
	}
	return m, nil
}

// RequestForwardingServer is the server API for RequestForwarding service.
type RequestForwardingServer interface {
	ForwardRequest(context.Context, *forwarding.Request) (*forwarding.Response, error)
	Echo(context.Context, *EchoRequest) (*EchoReply, error)
	PerformanceStandbyElectionRequest(*PerfStandbyElectionInput, RequestForwarding_PerformanceStandbyElectionRequestServer) error
}

// UnimplementedRequestForwardingServer can be embedded to have forward compatible implementations.
type UnimplementedRequestForwardingServer struct {
}

func (*UnimplementedRequestForwardingServer) ForwardRequest(ctx context.Context, req *forwarding.Request) (*forwarding.Response, error) {
	return nil, status.Errorf(codes.Unimplemented, "method ForwardRequest not implemented")
}
func (*UnimplementedRequestForwardingServer) Echo(ctx context.Context, req *EchoRequest) (*EchoReply, error) {
	return nil, status.Errorf(codes.Unimplemented, "method Echo not implemented")
}
func (*UnimplementedRequestForwardingServer) PerformanceStandbyElectionRequest(req *PerfStandbyElectionInput, srv RequestForwarding_PerformanceStandbyElectionRequestServer) error {
	return status.Errorf(codes.Unimplemented, "method PerformanceStandbyElectionRequest not implemented")
}

func RegisterRequestForwardingServer(s *grpc.Server, srv RequestForwardingServer) {
	s.RegisterService(&_RequestForwarding_serviceDesc, srv)
}

func _RequestForwarding_ForwardRequest_Handler(srv interface{}, ctx context.Context, dec func(interface{}) error, interceptor grpc.UnaryServerInterceptor) (interface{}, error) {
	in := new(forwarding.Request)
	if err := dec(in); err != nil {
		return nil, err
	}
	if interceptor == nil {
		return srv.(RequestForwardingServer).ForwardRequest(ctx, in)
	}
	info := &grpc.UnaryServerInfo{
		Server:     srv,
		FullMethod: "/vault.RequestForwarding/ForwardRequest",
	}
	handler := func(ctx context.Context, req interface{}) (interface{}, error) {
		return srv.(RequestForwardingServer).ForwardRequest(ctx, req.(*forwarding.Request))
	}
	return interceptor(ctx, in, info, handler)
}

func _RequestForwarding_Echo_Handler(srv interface{}, ctx context.Context, dec func(interface{}) error, interceptor grpc.UnaryServerInterceptor) (interface{}, error) {
	in := new(EchoRequest)
	if err := dec(in); err != nil {
		return nil, err
	}
	if interceptor == nil {
		return srv.(RequestForwardingServer).Echo(ctx, in)
	}
	info := &grpc.UnaryServerInfo{
		Server:     srv,
		FullMethod: "/vault.RequestForwarding/Echo",
	}
	handler := func(ctx context.Context, req interface{}) (interface{}, error) {
		return srv.(RequestForwardingServer).Echo(ctx, req.(*EchoRequest))
	}
	return interceptor(ctx, in, info, handler)
}

func _RequestForwarding_PerformanceStandbyElectionRequest_Handler(srv interface{}, stream grpc.ServerStream) error {
	m := new(PerfStandbyElectionInput)
	if err := stream.RecvMsg(m); err != nil {
		return err
	}
	return srv.(RequestForwardingServer).PerformanceStandbyElectionRequest(m, &requestForwardingPerformanceStandbyElectionRequestServer{stream})
}

type RequestForwarding_PerformanceStandbyElectionRequestServer interface {
	Send(*PerfStandbyElectionResponse) error
	grpc.ServerStream
}

type requestForwardingPerformanceStandbyElectionRequestServer struct {
	grpc.ServerStream
}

func (x *requestForwardingPerformanceStandbyElectionRequestServer) Send(m *PerfStandbyElectionResponse) error {
	return x.ServerStream.SendMsg(m)
}

var _RequestForwarding_serviceDesc = grpc.ServiceDesc{
	ServiceName: "vault.RequestForwarding",
	HandlerType: (*RequestForwardingServer)(nil),
	Methods: []grpc.MethodDesc{
		{
			MethodName: "ForwardRequest",
			Handler:    _RequestForwarding_ForwardRequest_Handler,
		},
		{
			MethodName: "Echo",
			Handler:    _RequestForwarding_Echo_Handler,
		},
	},
	Streams: []grpc.StreamDesc{
		{
			StreamName:    "PerformanceStandbyElectionRequest",
			Handler:       _RequestForwarding_PerformanceStandbyElectionRequest_Handler,
			ServerStreams: true,
		},
	},
	Metadata: "vault/request_forwarding_service.proto",
}

func init() {
	proto.RegisterFile("vault/request_forwarding_service.proto", fileDescriptor_f5f7512e4ab7b58a)
}

var fileDescriptor_f5f7512e4ab7b58a = []byte{
	// 552 bytes of a gzipped FileDescriptorProto
	0x1f, 0x8b, 0x08, 0x00, 0x00, 0x00, 0x00, 0x00, 0x02, 0xff, 0xac, 0x54, 0x51, 0x6b, 0xdb, 0x3c,
	0x14, 0xad, 0x92, 0xb4, 0x25, 0x37, 0x6e, 0x49, 0xf5, 0x15, 0x3e, 0x93, 0x51, 0xea, 0x7a, 0x30,
	0x02, 0x1b, 0x76, 0xe9, 0x9e, 0xf7, 0xd0, 0x95, 0x0e, 0xc2, 0x60, 0x0c, 0xf7, 0x6d, 0x2f, 0x46,
	0x95, 0x6e, 0x13, 0x31, 0xc7, 0xd6, 0x24, 0xa5, 0x8b, 0x7f, 0xdd, 0x1e, 0xf7, 0x5b, 0xf6, 0xb6,
	0x9f, 0x30, 0x2c, 0x2b, 0x4d, 0x42, 0xdb, 0x3d, 0xed, 0x25, 0xe8, 0x9e, 0x73, 0x92, 0x7b, 0x74,
	0x74, 0x6f, 0xe0, 0xd5, 0x3d, 0x5b, 0x14, 0x36, 0xd5, 0xf8, 0x6d, 0x81, 0xc6, 0xe6, 0x77, 0x95,
	0xfe, 0xce, 0xb4, 0x90, 0xe5, 0x34, 0x37, 0xa8, 0xef, 0x25, 0xc7, 0x44, 0xe9, 0xca, 0x56, 0x74,
	0xd7, 0xe9, 0x46, 0x27, 0x33, 0x2c, 0x14, 0xea, 0x74, 0xad, 0x4b, 0x6d, 0xad, 0xd0, 0xb4, 0xaa,
	0xf8, 0x07, 0x81, 0xc1, 0x35, 0x9f, 0x55, 0x59, 0xfb, 0x73, 0x34, 0x84, 0xfd, 0x39, 0x1a, 0xc3,
	0xa6, 0x18, 0x92, 0x88, 0x8c, 0xfb, 0xd9, 0xaa, 0xa4, 0x67, 0x10, 0xf0, 0x62, 0x61, 0x2c, 0xea,
	0x9c, 0x09, 0xa1, 0xc3, 0x8e, 0xa3, 0x07, 0x1e, 0xbb, 0x14, 0x42, 0xd3, 0x97, 0x70, 0xb0, 0x29,
	0x31, 0x61, 0x37, 0xea, 0x8e, 0xfb, 0x59, 0xb0, 0xa1, 0x31, 0xf4, 0x0d, 0x50, 0xcd, 0xee, 0x6c,
	0xce, 0x94, 0x2a, 0x24, 0x8a, 0x5c, 0x96, 0x02, 0x97, 0x61, 0x2f, 0x22, 0xe3, 0x5e, 0x36, 0x6c,
	0x98, 0xcb, 0x96, 0x98, 0x34, 0x38, 0x8d, 0x20, 0x70, 0xea, 0xb2, 0x12, 0x98, 0x4b, 0x11, 0xee,
	0xba, 0xae, 0xd0, 0x60, 0x9f, 0x2a, 0x81, 0x13, 0x11, 0xff, 0x24, 0xd0, 0x6f, 0x6f, 0xa0, 0x8a,
	0xfa, 0x2f, 0xfe, 0x1f, 0x99, 0xeb, 0x3c, 0x61, 0xee, 0x35, 0x1c, 0x69, 0x54, 0x85, 0xe4, 0xcc,
	0xca, 0xaa, 0xcc, 0x8d, 0x65, 0x16, 0xc3, 0x6e, 0x44, 0xc6, 0x07, 0xd9, 0x70, 0x83, 0xb8, 0x69,
	0xf0, 0x7f, 0x7e, 0x93, 0x09, 0xf4, 0xaf, 0x0a, 0x89, 0xa5, 0xfd, 0x88, 0x35, 0xa5, 0xd0, 0x6b,
	0xde, 0xc9, 0xdf, 0xc2, 0x9d, 0x69, 0x00, 0x64, 0xe9, 0x72, 0x0f, 0x32, 0xb2, 0x6c, 0xaa, 0xda,
	0x79, 0x0b, 0x32, 0x52, 0x37, 0x95, 0x70, 0xbd, 0x83, 0x8c, 0x88, 0x78, 0x04, 0xe1, 0x67, 0xd4,
	0x77, 0x37, 0x96, 0x95, 0xe2, 0xb6, 0xbe, 0x2e, 0x90, 0x37, 0xb6, 0x27, 0xa5, 0x5a, 0xd8, 0xf8,
	0x17, 0x81, 0x17, 0x4f, 0x90, 0x19, 0x1a, 0x55, 0x95, 0x06, 0xe9, 0x21, 0x74, 0xa4, 0xf0, 0x7d,
	0x3b, 0x52, 0xd0, 0x13, 0x80, 0x55, 0x70, 0x52, 0xf8, 0x67, 0xef, 0x7b, 0x64, 0x22, 0xe8, 0x39,
	0x1c, 0x2b, 0x2d, 0xe7, 0x4c, 0xd7, 0xf9, 0xd6, 0x7c, 0x74, 0x9d, 0x90, 0x7a, 0xee, 0x6a, 0x63,
	0x4c, 0xfe, 0x87, 0x7d, 0xce, 0x72, 0x8e, 0xda, 0x7a, 0xc3, 0x7b, 0x9c, 0x5d, 0xa1, 0xb6, 0xf4,
	0x14, 0x06, 0xdc, 0x05, 0xd0, 0x92, 0xbb, 0x8e, 0x84, 0x16, 0x72, 0x82, 0x14, 0x7c, 0x95, 0x7f,
	0xc5, 0x3a, 0xdc, 0x8b, 0xc8, 0x78, 0x70, 0x31, 0x4c, 0xdc, 0xa0, 0x27, 0x0f, 0xd1, 0x35, 0xe6,
	0xfc, 0xf1, 0xe2, 0x37, 0x81, 0x23, 0x3f, 0xda, 0x1f, 0x1e, 0x16, 0x80, 0xbe, 0x83, 0x43, 0x5f,
	0xad, 0xc6, 0xfe, 0xbf, 0x64, 0xbd, 0x1f, 0x89, 0x07, 0x47, 0xc7, 0xdb, 0x60, 0x1b, 0x4f, 0xbc,
	0x43, 0x13, 0xe8, 0x35, 0x03, 0x47, 0xa9, 0xef, 0xbc, 0xb1, 0x3f, 0xa3, 0xe1, 0x16, 0xa6, 0x8a,
	0x3a, 0xde, 0xa1, 0x05, 0x9c, 0x35, 0x79, 0x57, 0x7a, 0xce, 0x4a, 0x8e, 0x8f, 0x62, 0x6f, 0x1d,
	0x9c, 0xfa, 0x2f, 0x3e, 0xf7, 0x6c, 0xa3, 0xf8, 0x79, 0xc1, 0xda, 0xdb, 0x39, 0x79, 0x1f, 0x7f,
	0x89, 0xa6, 0xd2, 0xce, 0x16, 0xb7, 0x09, 0xaf, 0xe6, 0xe9, 0x8c, 0x99, 0x99, 0xe4, 0x95, 0x56,
	0x69, 0xfb, 0xb7, 0xe1, 0x3e, 0x6f, 0xf7, 0xdc, 0xf2, 0xbf, 0xfd, 0x13, 0x00, 0x00, 0xff, 0xff,
	0x67, 0xc6, 0xa7, 0xe1, 0x4c, 0x04, 0x00, 0x00,
}<|MERGE_RESOLUTION|>--- conflicted
+++ resolved
@@ -4,21 +4,12 @@
 package vault
 
 import (
+	context "context"
 	fmt "fmt"
 	proto "github.com/golang/protobuf/proto"
 	forwarding "github.com/hashicorp/vault/helper/forwarding"
-<<<<<<< HEAD
-=======
 	grpc "google.golang.org/grpc"
-	codes "google.golang.org/grpc/codes"
-	status "google.golang.org/grpc/status"
->>>>>>> 9c68bf2a
 	math "math"
-)
-
-import (
-	context "golang.org/x/net/context"
-	grpc "google.golang.org/grpc"
 )
 
 // Reference imports to suppress errors if they are not otherwise used.
@@ -30,7 +21,7 @@
 // is compatible with the proto package it is being compiled against.
 // A compilation error at this line likely means your copy of the
 // proto package needs to be updated.
-const _ = proto.ProtoPackageIsVersion2 // please upgrade the proto package
+const _ = proto.ProtoPackageIsVersion3 // please upgrade the proto package
 
 type EchoRequest struct {
 	Message string `protobuf:"bytes,1,opt,name=message,proto3" json:"message,omitempty"`
@@ -357,186 +348,6 @@
 	proto.RegisterType((*ClientKey)(nil), "vault.ClientKey")
 	proto.RegisterType((*PerfStandbyElectionInput)(nil), "vault.PerfStandbyElectionInput")
 	proto.RegisterType((*PerfStandbyElectionResponse)(nil), "vault.PerfStandbyElectionResponse")
-}
-
-// Reference imports to suppress errors if they are not otherwise used.
-var _ context.Context
-var _ grpc.ClientConn
-
-// This is a compile-time assertion to ensure that this generated file
-// is compatible with the grpc package it is being compiled against.
-const _ = grpc.SupportPackageIsVersion4
-
-// RequestForwardingClient is the client API for RequestForwarding service.
-//
-// For semantics around ctx use and closing/ending streaming RPCs, please refer to https://godoc.org/google.golang.org/grpc#ClientConn.NewStream.
-type RequestForwardingClient interface {
-	ForwardRequest(ctx context.Context, in *forwarding.Request, opts ...grpc.CallOption) (*forwarding.Response, error)
-	Echo(ctx context.Context, in *EchoRequest, opts ...grpc.CallOption) (*EchoReply, error)
-	PerformanceStandbyElectionRequest(ctx context.Context, in *PerfStandbyElectionInput, opts ...grpc.CallOption) (RequestForwarding_PerformanceStandbyElectionRequestClient, error)
-}
-
-type requestForwardingClient struct {
-	cc *grpc.ClientConn
-}
-
-func NewRequestForwardingClient(cc *grpc.ClientConn) RequestForwardingClient {
-	return &requestForwardingClient{cc}
-}
-
-func (c *requestForwardingClient) ForwardRequest(ctx context.Context, in *forwarding.Request, opts ...grpc.CallOption) (*forwarding.Response, error) {
-	out := new(forwarding.Response)
-	err := c.cc.Invoke(ctx, "/vault.RequestForwarding/ForwardRequest", in, out, opts...)
-	if err != nil {
-		return nil, err
-	}
-	return out, nil
-}
-
-func (c *requestForwardingClient) Echo(ctx context.Context, in *EchoRequest, opts ...grpc.CallOption) (*EchoReply, error) {
-	out := new(EchoReply)
-	err := c.cc.Invoke(ctx, "/vault.RequestForwarding/Echo", in, out, opts...)
-	if err != nil {
-		return nil, err
-	}
-	return out, nil
-}
-
-func (c *requestForwardingClient) PerformanceStandbyElectionRequest(ctx context.Context, in *PerfStandbyElectionInput, opts ...grpc.CallOption) (RequestForwarding_PerformanceStandbyElectionRequestClient, error) {
-	stream, err := c.cc.NewStream(ctx, &_RequestForwarding_serviceDesc.Streams[0], "/vault.RequestForwarding/PerformanceStandbyElectionRequest", opts...)
-	if err != nil {
-		return nil, err
-	}
-	x := &requestForwardingPerformanceStandbyElectionRequestClient{stream}
-	if err := x.ClientStream.SendMsg(in); err != nil {
-		return nil, err
-	}
-	if err := x.ClientStream.CloseSend(); err != nil {
-		return nil, err
-	}
-	return x, nil
-}
-
-type RequestForwarding_PerformanceStandbyElectionRequestClient interface {
-	Recv() (*PerfStandbyElectionResponse, error)
-	grpc.ClientStream
-}
-
-type requestForwardingPerformanceStandbyElectionRequestClient struct {
-	grpc.ClientStream
-}
-
-func (x *requestForwardingPerformanceStandbyElectionRequestClient) Recv() (*PerfStandbyElectionResponse, error) {
-	m := new(PerfStandbyElectionResponse)
-	if err := x.ClientStream.RecvMsg(m); err != nil {
-		return nil, err
-	}
-	return m, nil
-}
-
-// RequestForwardingServer is the server API for RequestForwarding service.
-type RequestForwardingServer interface {
-	ForwardRequest(context.Context, *forwarding.Request) (*forwarding.Response, error)
-	Echo(context.Context, *EchoRequest) (*EchoReply, error)
-	PerformanceStandbyElectionRequest(*PerfStandbyElectionInput, RequestForwarding_PerformanceStandbyElectionRequestServer) error
-}
-
-// UnimplementedRequestForwardingServer can be embedded to have forward compatible implementations.
-type UnimplementedRequestForwardingServer struct {
-}
-
-func (*UnimplementedRequestForwardingServer) ForwardRequest(ctx context.Context, req *forwarding.Request) (*forwarding.Response, error) {
-	return nil, status.Errorf(codes.Unimplemented, "method ForwardRequest not implemented")
-}
-func (*UnimplementedRequestForwardingServer) Echo(ctx context.Context, req *EchoRequest) (*EchoReply, error) {
-	return nil, status.Errorf(codes.Unimplemented, "method Echo not implemented")
-}
-func (*UnimplementedRequestForwardingServer) PerformanceStandbyElectionRequest(req *PerfStandbyElectionInput, srv RequestForwarding_PerformanceStandbyElectionRequestServer) error {
-	return status.Errorf(codes.Unimplemented, "method PerformanceStandbyElectionRequest not implemented")
-}
-
-func RegisterRequestForwardingServer(s *grpc.Server, srv RequestForwardingServer) {
-	s.RegisterService(&_RequestForwarding_serviceDesc, srv)
-}
-
-func _RequestForwarding_ForwardRequest_Handler(srv interface{}, ctx context.Context, dec func(interface{}) error, interceptor grpc.UnaryServerInterceptor) (interface{}, error) {
-	in := new(forwarding.Request)
-	if err := dec(in); err != nil {
-		return nil, err
-	}
-	if interceptor == nil {
-		return srv.(RequestForwardingServer).ForwardRequest(ctx, in)
-	}
-	info := &grpc.UnaryServerInfo{
-		Server:     srv,
-		FullMethod: "/vault.RequestForwarding/ForwardRequest",
-	}
-	handler := func(ctx context.Context, req interface{}) (interface{}, error) {
-		return srv.(RequestForwardingServer).ForwardRequest(ctx, req.(*forwarding.Request))
-	}
-	return interceptor(ctx, in, info, handler)
-}
-
-func _RequestForwarding_Echo_Handler(srv interface{}, ctx context.Context, dec func(interface{}) error, interceptor grpc.UnaryServerInterceptor) (interface{}, error) {
-	in := new(EchoRequest)
-	if err := dec(in); err != nil {
-		return nil, err
-	}
-	if interceptor == nil {
-		return srv.(RequestForwardingServer).Echo(ctx, in)
-	}
-	info := &grpc.UnaryServerInfo{
-		Server:     srv,
-		FullMethod: "/vault.RequestForwarding/Echo",
-	}
-	handler := func(ctx context.Context, req interface{}) (interface{}, error) {
-		return srv.(RequestForwardingServer).Echo(ctx, req.(*EchoRequest))
-	}
-	return interceptor(ctx, in, info, handler)
-}
-
-func _RequestForwarding_PerformanceStandbyElectionRequest_Handler(srv interface{}, stream grpc.ServerStream) error {
-	m := new(PerfStandbyElectionInput)
-	if err := stream.RecvMsg(m); err != nil {
-		return err
-	}
-	return srv.(RequestForwardingServer).PerformanceStandbyElectionRequest(m, &requestForwardingPerformanceStandbyElectionRequestServer{stream})
-}
-
-type RequestForwarding_PerformanceStandbyElectionRequestServer interface {
-	Send(*PerfStandbyElectionResponse) error
-	grpc.ServerStream
-}
-
-type requestForwardingPerformanceStandbyElectionRequestServer struct {
-	grpc.ServerStream
-}
-
-func (x *requestForwardingPerformanceStandbyElectionRequestServer) Send(m *PerfStandbyElectionResponse) error {
-	return x.ServerStream.SendMsg(m)
-}
-
-var _RequestForwarding_serviceDesc = grpc.ServiceDesc{
-	ServiceName: "vault.RequestForwarding",
-	HandlerType: (*RequestForwardingServer)(nil),
-	Methods: []grpc.MethodDesc{
-		{
-			MethodName: "ForwardRequest",
-			Handler:    _RequestForwarding_ForwardRequest_Handler,
-		},
-		{
-			MethodName: "Echo",
-			Handler:    _RequestForwarding_Echo_Handler,
-		},
-	},
-	Streams: []grpc.StreamDesc{
-		{
-			StreamName:    "PerformanceStandbyElectionRequest",
-			Handler:       _RequestForwarding_PerformanceStandbyElectionRequest_Handler,
-			ServerStreams: true,
-		},
-	},
-	Metadata: "vault/request_forwarding_service.proto",
 }
 
 func init() {
@@ -580,4 +391,170 @@
 	0x89, 0xa6, 0xd2, 0xce, 0x16, 0xb7, 0x09, 0xaf, 0xe6, 0xe9, 0x8c, 0x99, 0x99, 0xe4, 0x95, 0x56,
 	0x69, 0xfb, 0xb7, 0xe1, 0x3e, 0x6f, 0xf7, 0xdc, 0xf2, 0xbf, 0xfd, 0x13, 0x00, 0x00, 0xff, 0xff,
 	0x67, 0xc6, 0xa7, 0xe1, 0x4c, 0x04, 0x00, 0x00,
+}
+
+// Reference imports to suppress errors if they are not otherwise used.
+var _ context.Context
+var _ grpc.ClientConn
+
+// This is a compile-time assertion to ensure that this generated file
+// is compatible with the grpc package it is being compiled against.
+const _ = grpc.SupportPackageIsVersion4
+
+// RequestForwardingClient is the client API for RequestForwarding service.
+//
+// For semantics around ctx use and closing/ending streaming RPCs, please refer to https://godoc.org/google.golang.org/grpc#ClientConn.NewStream.
+type RequestForwardingClient interface {
+	ForwardRequest(ctx context.Context, in *forwarding.Request, opts ...grpc.CallOption) (*forwarding.Response, error)
+	Echo(ctx context.Context, in *EchoRequest, opts ...grpc.CallOption) (*EchoReply, error)
+	PerformanceStandbyElectionRequest(ctx context.Context, in *PerfStandbyElectionInput, opts ...grpc.CallOption) (RequestForwarding_PerformanceStandbyElectionRequestClient, error)
+}
+
+type requestForwardingClient struct {
+	cc *grpc.ClientConn
+}
+
+func NewRequestForwardingClient(cc *grpc.ClientConn) RequestForwardingClient {
+	return &requestForwardingClient{cc}
+}
+
+func (c *requestForwardingClient) ForwardRequest(ctx context.Context, in *forwarding.Request, opts ...grpc.CallOption) (*forwarding.Response, error) {
+	out := new(forwarding.Response)
+	err := c.cc.Invoke(ctx, "/vault.RequestForwarding/ForwardRequest", in, out, opts...)
+	if err != nil {
+		return nil, err
+	}
+	return out, nil
+}
+
+func (c *requestForwardingClient) Echo(ctx context.Context, in *EchoRequest, opts ...grpc.CallOption) (*EchoReply, error) {
+	out := new(EchoReply)
+	err := c.cc.Invoke(ctx, "/vault.RequestForwarding/Echo", in, out, opts...)
+	if err != nil {
+		return nil, err
+	}
+	return out, nil
+}
+
+func (c *requestForwardingClient) PerformanceStandbyElectionRequest(ctx context.Context, in *PerfStandbyElectionInput, opts ...grpc.CallOption) (RequestForwarding_PerformanceStandbyElectionRequestClient, error) {
+	stream, err := c.cc.NewStream(ctx, &_RequestForwarding_serviceDesc.Streams[0], "/vault.RequestForwarding/PerformanceStandbyElectionRequest", opts...)
+	if err != nil {
+		return nil, err
+	}
+	x := &requestForwardingPerformanceStandbyElectionRequestClient{stream}
+	if err := x.ClientStream.SendMsg(in); err != nil {
+		return nil, err
+	}
+	if err := x.ClientStream.CloseSend(); err != nil {
+		return nil, err
+	}
+	return x, nil
+}
+
+type RequestForwarding_PerformanceStandbyElectionRequestClient interface {
+	Recv() (*PerfStandbyElectionResponse, error)
+	grpc.ClientStream
+}
+
+type requestForwardingPerformanceStandbyElectionRequestClient struct {
+	grpc.ClientStream
+}
+
+func (x *requestForwardingPerformanceStandbyElectionRequestClient) Recv() (*PerfStandbyElectionResponse, error) {
+	m := new(PerfStandbyElectionResponse)
+	if err := x.ClientStream.RecvMsg(m); err != nil {
+		return nil, err
+	}
+	return m, nil
+}
+
+// RequestForwardingServer is the server API for RequestForwarding service.
+type RequestForwardingServer interface {
+	ForwardRequest(context.Context, *forwarding.Request) (*forwarding.Response, error)
+	Echo(context.Context, *EchoRequest) (*EchoReply, error)
+	PerformanceStandbyElectionRequest(*PerfStandbyElectionInput, RequestForwarding_PerformanceStandbyElectionRequestServer) error
+}
+
+func RegisterRequestForwardingServer(s *grpc.Server, srv RequestForwardingServer) {
+	s.RegisterService(&_RequestForwarding_serviceDesc, srv)
+}
+
+func _RequestForwarding_ForwardRequest_Handler(srv interface{}, ctx context.Context, dec func(interface{}) error, interceptor grpc.UnaryServerInterceptor) (interface{}, error) {
+	in := new(forwarding.Request)
+	if err := dec(in); err != nil {
+		return nil, err
+	}
+	if interceptor == nil {
+		return srv.(RequestForwardingServer).ForwardRequest(ctx, in)
+	}
+	info := &grpc.UnaryServerInfo{
+		Server:     srv,
+		FullMethod: "/vault.RequestForwarding/ForwardRequest",
+	}
+	handler := func(ctx context.Context, req interface{}) (interface{}, error) {
+		return srv.(RequestForwardingServer).ForwardRequest(ctx, req.(*forwarding.Request))
+	}
+	return interceptor(ctx, in, info, handler)
+}
+
+func _RequestForwarding_Echo_Handler(srv interface{}, ctx context.Context, dec func(interface{}) error, interceptor grpc.UnaryServerInterceptor) (interface{}, error) {
+	in := new(EchoRequest)
+	if err := dec(in); err != nil {
+		return nil, err
+	}
+	if interceptor == nil {
+		return srv.(RequestForwardingServer).Echo(ctx, in)
+	}
+	info := &grpc.UnaryServerInfo{
+		Server:     srv,
+		FullMethod: "/vault.RequestForwarding/Echo",
+	}
+	handler := func(ctx context.Context, req interface{}) (interface{}, error) {
+		return srv.(RequestForwardingServer).Echo(ctx, req.(*EchoRequest))
+	}
+	return interceptor(ctx, in, info, handler)
+}
+
+func _RequestForwarding_PerformanceStandbyElectionRequest_Handler(srv interface{}, stream grpc.ServerStream) error {
+	m := new(PerfStandbyElectionInput)
+	if err := stream.RecvMsg(m); err != nil {
+		return err
+	}
+	return srv.(RequestForwardingServer).PerformanceStandbyElectionRequest(m, &requestForwardingPerformanceStandbyElectionRequestServer{stream})
+}
+
+type RequestForwarding_PerformanceStandbyElectionRequestServer interface {
+	Send(*PerfStandbyElectionResponse) error
+	grpc.ServerStream
+}
+
+type requestForwardingPerformanceStandbyElectionRequestServer struct {
+	grpc.ServerStream
+}
+
+func (x *requestForwardingPerformanceStandbyElectionRequestServer) Send(m *PerfStandbyElectionResponse) error {
+	return x.ServerStream.SendMsg(m)
+}
+
+var _RequestForwarding_serviceDesc = grpc.ServiceDesc{
+	ServiceName: "vault.RequestForwarding",
+	HandlerType: (*RequestForwardingServer)(nil),
+	Methods: []grpc.MethodDesc{
+		{
+			MethodName: "ForwardRequest",
+			Handler:    _RequestForwarding_ForwardRequest_Handler,
+		},
+		{
+			MethodName: "Echo",
+			Handler:    _RequestForwarding_Echo_Handler,
+		},
+	},
+	Streams: []grpc.StreamDesc{
+		{
+			StreamName:    "PerformanceStandbyElectionRequest",
+			Handler:       _RequestForwarding_PerformanceStandbyElectionRequest_Handler,
+			ServerStreams: true,
+		},
+	},
+	Metadata: "vault/request_forwarding_service.proto",
 }